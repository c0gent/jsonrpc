--- conflicted
+++ resolved
@@ -23,11 +23,7 @@
 	pub fn ok<T: Into<String>>(response: T) -> Self {
 		Response {
 			code: StatusCode::OK,
-<<<<<<< HEAD
 			content_type: HeaderValue::from_static("application/json; charset=utf-8"),
-=======
-			content_type: HeaderValue::from_static("application/json"),
->>>>>>> 29a194ea
 			content: response.into(),
 		}
 	}
@@ -36,11 +32,7 @@
 	pub fn internal_error<T: Into<String>>(msg: T) -> Self {
 		Response {
 			code: StatusCode::INTERNAL_SERVER_ERROR,
-<<<<<<< HEAD
 			content_type: plain_text(),
-=======
-			content_type: HeaderValue::from_static("text/plain; charset=utf-8"),
->>>>>>> 29a194ea
 			content: format!("Internal Server Error: {}", msg.into()),
 		}
 	}
@@ -49,11 +41,7 @@
 	pub fn service_unavailable<T: Into<String>>(msg: T) -> Self {
 		Response {
 			code: StatusCode::SERVICE_UNAVAILABLE,
-<<<<<<< HEAD
 			content_type: HeaderValue::from_static("application/json; charset=utf-8"),
-=======
-			content_type: HeaderValue::from_static("application/json"),
->>>>>>> 29a194ea
 			content: format!("Service Unavailable: {}", msg.into()),
 		}
 	}
@@ -62,11 +50,7 @@
 	pub fn host_not_allowed() -> Self {
 		Response {
 			code: StatusCode::FORBIDDEN,
-<<<<<<< HEAD
 			content_type: plain_text(),
-=======
-			content_type: HeaderValue::from_static("text/plain; charset=utf-8"),
->>>>>>> 29a194ea
 			content: "Provided Host header is not whitelisted.\n".to_owned(),
 		}
 	}
@@ -75,11 +59,7 @@
 	pub fn unsupported_content_type() -> Self {
 		Response {
 			code: StatusCode::UNSUPPORTED_MEDIA_TYPE,
-<<<<<<< HEAD
 			content_type: plain_text(),
-=======
-			content_type: HeaderValue::from_static("text/plain; charset=utf-8"),
->>>>>>> 29a194ea
 			content: "Supplied content type is not allowed. Content-Type: application/json is required\n".to_owned(),
 		}
 	}
@@ -88,11 +68,7 @@
 	pub fn method_not_allowed() -> Self {
 		Response {
 			code: StatusCode::METHOD_NOT_ALLOWED,
-<<<<<<< HEAD
 			content_type: plain_text(),
-=======
-			content_type: HeaderValue::from_static("text/plain; charset=utf-8"),
->>>>>>> 29a194ea
 			content: "Used HTTP Method is not allowed. POST or OPTIONS is required\n".to_owned(),
 		}
 	}
@@ -101,11 +77,7 @@
 	pub fn invalid_allow_origin() -> Self {
 		Response {
 			code: StatusCode::FORBIDDEN,
-<<<<<<< HEAD
 			content_type: plain_text(),
-=======
-			content_type: HeaderValue::from_static("text/plain; charset=utf-8"),
->>>>>>> 29a194ea
 			content: "Origin of the request is not whitelisted. CORS headers would not be sent and any side-effects were cancelled as well.\n".to_owned(),
 		}
 	}
@@ -114,13 +86,8 @@
 	pub fn invalid_allow_headers() -> Self {
 		Response {
 			code: StatusCode::FORBIDDEN,
-<<<<<<< HEAD
 			content_type: plain_text(),
 			content: "Requested headers are not allowed for CORS. CORS headers would not be sent and any side-effects were cancelled as well.\n".to_owned(),
-=======
-			content_type: HeaderValue::from_static("text/plain; charset=utf-8"),
-			content: "Header field is not allowed.\n".to_owned(),
->>>>>>> 29a194ea
 		}
 	}
 
@@ -128,11 +95,7 @@
 	pub fn bad_request<S: Into<String>>(msg: S) -> Self {
 		Response {
 			code: StatusCode::BAD_REQUEST,
-<<<<<<< HEAD
 			content_type: plain_text(),
-=======
-			content_type: HeaderValue::from_static("text/plain; charset=utf-8"),
->>>>>>> 29a194ea
 			content: msg.into()
 		}
 	}
@@ -141,49 +104,32 @@
 	pub fn too_large<S: Into<String>>(msg: S) -> Self {
 		Response {
 			code: StatusCode::PAYLOAD_TOO_LARGE,
-<<<<<<< HEAD
 			content_type: plain_text(),
-=======
-			content_type: HeaderValue::from_static("text/plain; charset=utf-8"),
->>>>>>> 29a194ea
 			content: msg.into()
 		}
 	}
 }
 
-<<<<<<< HEAD
 fn plain_text() -> HeaderValue {
 	HeaderValue::from_static("text/plain; charset=utf-8")
 }
 
-// TODO: Consider removing this panicking conversion or else switch to a
-// `HttpTryFrom` or `TryFrom` conversion.
-=======
 // TODO: Consider switching to a `TryFrom` conversion once it stabilizes.
->>>>>>> 29a194ea
 impl From<Response> for hyper::Response<Body> {
 	/// Converts from a jsonrpc `Response` to a `hyper::Response`
 	///
 	/// ## Panics
 	///
-<<<<<<< HEAD
-	/// Panics if the response cannot be converted.
-=======
 	/// Panics if the response cannot be converted due to failure to parse
 	/// body content.
->>>>>>> 29a194ea
 	///
 	fn from(res: Response) -> hyper::Response<Body> {
 		hyper::Response::builder()
 			.status(res.code)
 			.header("content-type", res.content_type)
 			.body(res.content.into())
-<<<<<<< HEAD
-			.expect("Unable to convert response")
-=======
 			// Parsing `StatusCode` and `HeaderValue` is infalliable but
 			// parsing body content is not.
 			.expect("Unable to parse response body for type conversion")
->>>>>>> 29a194ea
 	}
 }